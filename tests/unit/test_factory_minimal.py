import importlib
import sys
import types

import pytest
import torch

import mfcl.core.factory as F
from mfcl.core.config import (
    Config,
    DataConfig,
    AugConfig,
    ModelConfig,
    MethodConfig,
    OptimConfig,
    TrainConfig,
)
from tests.helpers.nets import TinyEncoder


class DummyBadLoss(torch.nn.Module):
    def forward(self, *args, **kwargs):
        return torch.tensor(0.0)


def test_build_method_with_monkeypatched_encoder(monkeypatch):
    # monkeypatch build_encoder to avoid heavy backbones
    monkeypatch.setattr(
        F, "build_encoder", lambda cfg: TinyEncoder(cfg.model.encoder_dim)
    )
    cfg = Config(
        data=DataConfig(root="/tmp"),
        aug=AugConfig(img_size=32),
        model=ModelConfig(
            encoder="resnet18", encoder_dim=16, projector_hidden=32, projector_out=8
        ),
        method=MethodConfig(name="simclr", temperature=0.1),
        optim=OptimConfig(),
        train=TrainConfig(),
    )
    m = F.build_method(cfg)
    assert isinstance(m, torch.nn.Module)


def test_build_loss_enforces_contract(monkeypatch):
    # Replace the loss constructor for NT-Xent with a bad one
    from mfcl.core.factory import LOSS_REGISTRY

    key = "ntxent"
    original = LOSS_REGISTRY.get(key)
    try:
        LOSS_REGISTRY._map[key] = DummyBadLoss  # type: ignore[attr-defined]
        cfg = Config(
            data=DataConfig(root="/tmp"),
            aug=AugConfig(img_size=32),
            model=ModelConfig(
                encoder="resnet18", encoder_dim=16, projector_hidden=32, projector_out=8
            ),
            method=MethodConfig(name="simclr", temperature=0.1),
            optim=OptimConfig(),
            train=TrainConfig(),
        )
        with pytest.raises(TypeError):
            F.build_loss(cfg)
    finally:
        LOSS_REGISTRY._map[key] = original  # type: ignore[attr-defined]


<<<<<<< HEAD
@pytest.mark.parametrize(
    "method_name, expect_predictor, expected_loss",
    [
        ("SIMCLR", False, "NTXentLoss"),
        ("MoCo", False, "MoCoContrastLoss"),
        ("BYOL", True, "BYOLLoss"),
        ("SimSiam", True, "SimSiamLoss"),
    ],
)
def test_factory_is_case_insensitive(monkeypatch, method_name, expect_predictor, expected_loss):
    monkeypatch.setattr(
        F, "build_encoder", lambda cfg: TinyEncoder(cfg.model.encoder_dim)
    )
    cfg = Config(
        data=DataConfig(root="/tmp"),
        aug=AugConfig(img_size=32),
        model=ModelConfig(
            encoder="resnet18",
            encoder_dim=16,
            projector_hidden=32,
            projector_out=8,
            predictor_hidden=16,
            predictor_out=8,
        ),
        method=MethodConfig(name=method_name, temperature=0.2),
        optim=OptimConfig(),
        train=TrainConfig(),
    )

    heads = F.build_heads(cfg)
    assert ("predictor" in heads) is expect_predictor

    loss = F.build_loss(cfg)
    assert loss.__class__.__name__ == expected_loss

    # The original casing should remain untouched to avoid side effects.
    assert cfg.method.name == method_name
=======
def test_encoder_registration_bubbles_up_unexpected_errors():
    key = "mfcl.models.encoders.resnet"
    original_module = sys.modules.get(key)
    failing_module = types.ModuleType("mfcl.models.encoders.resnet")

    def _raise(_name: str) -> None:
        raise RuntimeError("boom")

    failing_module.__getattr__ = _raise  # type: ignore[attr-defined]
    sys.modules[key] = failing_module
    try:
        with pytest.raises(RuntimeError) as excinfo:
            importlib.reload(F)
    finally:
        if original_module is not None:
            sys.modules[key] = original_module
        else:
            sys.modules.pop(key, None)
        importlib.reload(F)
    assert excinfo.value.__cause__ is not None
    assert isinstance(excinfo.value.__cause__, RuntimeError)
    assert str(excinfo.value.__cause__) == "boom"
>>>>>>> 9078f98d
<|MERGE_RESOLUTION|>--- conflicted
+++ resolved
@@ -66,7 +66,6 @@
         LOSS_REGISTRY._map[key] = original  # type: ignore[attr-defined]
 
 
-<<<<<<< HEAD
 @pytest.mark.parametrize(
     "method_name, expect_predictor, expected_loss",
     [
@@ -104,7 +103,6 @@
 
     # The original casing should remain untouched to avoid side effects.
     assert cfg.method.name == method_name
-=======
 def test_encoder_registration_bubbles_up_unexpected_errors():
     key = "mfcl.models.encoders.resnet"
     original_module = sys.modules.get(key)
@@ -126,5 +124,4 @@
         importlib.reload(F)
     assert excinfo.value.__cause__ is not None
     assert isinstance(excinfo.value.__cause__, RuntimeError)
-    assert str(excinfo.value.__cause__) == "boom"
->>>>>>> 9078f98d
+    assert str(excinfo.value.__cause__) == "boom"